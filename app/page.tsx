"use client";

import React, { useMemo, useState, useEffect } from "react";
import type { Session } from "@supabase/supabase-js";
<<<<<<< HEAD
=======
import Head from "next/head";
>>>>>>> d0f62a08
import {
  AreaChart,
  Area,
  XAxis,
  YAxis,
  CartesianGrid,
  Tooltip,
  Legend,
  ResponsiveContainer,
} from "recharts";
import { supabase } from "../lib/supabase";

// ------------------ brand + helpers ------------------
const BRAND = { blue: "#004aad", orange: "#fa9100" };

const MEMBERSHIP_PLANS = [
  {
    id: "launch",
    name: "Launch",
    blurb: "Perfect for solo advisors establishing their first Profit First dashboards.",
    headline: "Starter access",
    accent: "rgba(0, 74, 173, 0.65)",
  },
  {
    id: "growth",
    name: "Growth",
    blurb: "Great for growing firms that need to collaborate with a handful of clients.",
    headline: "Team collaboration",
    accent: "rgba(250, 145, 0, 0.7)",
  },
  {
    id: "scale",
    name: "Scale",
    blurb: "Reserved for multi-advisor teams managing complex Profit First portfolios.",
    headline: "Unlimited potential",
    accent: "rgba(15, 23, 42, 0.7)",
  },
];

const money = (n: number) =>
  new Intl.NumberFormat("en-US", { style: "currency", currency: "USD" }).format(n || 0);

const shortYM = (ym: string) => {
  const dt = new Date(ym + "-01");
  return dt.toLocaleDateString("en-US", { month: "short", year: "2-digit" }).replace(" ", "-");
};

const toSlug = (s: string) =>
  s.trim().toLowerCase().replace(/[^a-z0-9]+/g, "_").replace(/^_|_$/g, "");

// ------------------ types ------------------
type ClientRow = { id: string; name: string };
type PFAccount = { slug: string; name: string; color?: string | null; sort_order?: number | null };

type ActLong = { client_id: string; ym: string; pf_slug: string; net_amount: number };
type BalLong = { client_id: string; ym: string; pf_slug: string; ending_balance: number };

type OccRow = {
  client_id: string;
  month_start: string;
  coa_account_id: string;
  kind: string;
  name: string;
  amount: number;
};

// ------------------ small UI atoms ------------------
const Card: React.FC<React.PropsWithChildren<{ title?: string }>> = ({ title, children }) => (
  <div className="rounded-xl border border-slate-200 bg-white shadow-sm">
    {title && (
      <div className="px-4 py-2 text-sm font-semibold text-slate-800 border-b bg-slate-50 rounded-t-xl">
        {title}
      </div>
    )}
    <div className="p-4">{children}</div>
  </div>
);

const Button: React.FC<React.ButtonHTMLAttributes<HTMLButtonElement>> = ({
  className = "",
  disabled,
  ...p
}) => (
  <button
    {...p}
    disabled={disabled}
    className={`px-3 py-2 rounded-lg text-sm font-medium border border-slate-300 transition-colors ${
      disabled ? "opacity-60 cursor-not-allowed bg-slate-100" : "bg-white hover:bg-slate-50"
    } ${className}`}
  />
);

<<<<<<< HEAD
=======
const AppScaffold: React.FC<React.PropsWithChildren> = ({ children }) => (
  <main className="min-h-screen bg-slate-100">
    <Head>
      <title>Profit First Forecast</title>
      <link
        href="https://fonts.googleapis.com/css2?family=Rubik:wght@300;400;500;600;700;800&display=swap"
        rel="stylesheet"
      />
    </Head>
    <style jsx global>{`
        html, body { font-family: Rubik, system-ui, -apple-system, Segoe UI, Roboto, Arial; }
      `}</style>
    {children}
  </main>
);

>>>>>>> d0f62a08
const AuthView: React.FC = () => {
  const [mode, setMode] = useState<"sign-in" | "sign-up">("sign-in");
  const [email, setEmail] = useState("");
  const [password, setPassword] = useState("");
  const [loading, setLoading] = useState(false);
  const [message, setMessage] = useState<{ type: "error" | "success"; text: string } | null>(null);
  const [signupStep, setSignupStep] = useState<"plans" | "form">("form");
  const [selectedPlan, setSelectedPlan] = useState<string>(MEMBERSHIP_PLANS[0]?.id ?? "launch");

  const selectedPlanMeta = useMemo(
    () => MEMBERSHIP_PLANS.find((plan) => plan.id === selectedPlan) ?? MEMBERSHIP_PLANS[0],
    [selectedPlan],
  );

  async function handleSubmit(event: React.FormEvent<HTMLFormElement>) {
    event.preventDefault();
    setMessage(null);
    setLoading(true);
    try {
      if (mode === "sign-in") {
        const { error } = await supabase.auth.signInWithPassword({ email, password });
        if (error) throw error;
      } else {
        const { error } = await supabase.auth.signUp({
          email,
          password,
          options: { data: { membership_plan: selectedPlan } },
        });
        if (error) throw error;
        setMessage({
          type: "success",
          text: "Check your email to confirm your account before signing in.",
        });
      }
    } catch (err) {
      const text = err instanceof Error ? err.message : "Something went wrong. Please try again.";
      setMessage({ type: "error", text });
    } finally {
      setLoading(false);
    }
  }

  const switchMode = (nextMode: "sign-in" | "sign-up") => {
    setMode(nextMode);
    setMessage(null);
    if (nextMode === "sign-up") {
      setSignupStep("plans");
      setSelectedPlan(MEMBERSHIP_PLANS[0]?.id ?? "launch");
      setEmail("");
      setPassword("");
    } else {
      setSignupStep("form");
      setEmail("");
      setPassword("");
    }
  };

  const showPlanStep = mode === "sign-up" && signupStep === "plans";

  return (
    <div className="auth-root">
      <div className="auth-artwork" aria-hidden="true">
        <div className="auth-radial auth-radial--top" />
        <div className="auth-radial auth-radial--bottom" />
        <div className="auth-grid" />
        <svg viewBox="0 0 600 400" className="auth-chart">
          <path
            d="M0 320L60 260L120 280L180 210L240 240L300 150L360 210L420 120L480 190L540 110L600 160"
            fill="none"
            stroke="currentColor"
            strokeWidth={8}
            strokeLinecap="round"
            strokeLinejoin="round"
          />
          {[60, 120, 180, 240, 300, 360, 420, 480, 540].map((x, i) => (
            <g key={x}>
              <rect
                x={x - 6}
                y={i % 2 === 0 ? 200 : 140}
                width={12}
                height={i % 2 === 0 ? 90 : 120}
                rx={3}
                fill="currentColor"
                opacity={0.4}
              />
              <circle cx={x} cy={i % 2 === 0 ? 260 : 150} r={7} fill="currentColor" />
            </g>
          ))}
        </svg>
        <div className="auth-glow auth-glow--emerald" />
        <div className="auth-glow auth-glow--base" />
      </div>

      <div className="auth-card-wrapper">
        <div className="auth-card">
          <div className="auth-copy">
            <h1 className="auth-brand-title">Triumph Cash Forecast</h1>
            <p className="auth-brand-subtitle">Specially made to Follow Profit First Methods</p>
            <h2 className="auth-title">
              {mode === "sign-in"
                ? "Welcome back"
                : showPlanStep
                ? "Choose your membership"
                : "Create your account"}
            </h2>
            <p className="auth-subtitle">
              {mode === "sign-in"
                ? "Sign in to review client performance and update allocations."
                : showPlanStep
                ? "Select the membership level that fits your firm—each option can be customized later."
                : "Set up your workspace so you can start onboarding clients."}
            </p>
          </div>

          {showPlanStep ? (
            <div className="auth-plan-picker" role="radiogroup" aria-label="Membership level">
              <div className="auth-plan-grid">
                {MEMBERSHIP_PLANS.map((plan) => {
                  const active = selectedPlan === plan.id;
                  return (
                    <button
                      key={plan.id}
                      type="button"
                      role="radio"
                      aria-checked={active}
                      className={`auth-plan ${active ? "auth-plan--active" : ""}`}
                      onClick={() => setSelectedPlan(plan.id)}
                    >
                      <span className="auth-plan-headline">{plan.headline}</span>
                      <span className="auth-plan-name">{plan.name}</span>
                      <span className="auth-plan-blurb">{plan.blurb}</span>
                      <span className="auth-plan-pill">Customize soon</span>
                      <span className="auth-plan-highlight" style={{ background: plan.accent }} />
                    </button>
                  );
                })}
              </div>
              <button type="button" className="auth-submit" onClick={() => setSignupStep("form")}>
                Continue with {selectedPlanMeta?.name ?? "plan"}
              </button>
              <p className="auth-plan-note">
                You can fine-tune pricing, client limits, and perks for each membership inside Supabase later.
              </p>
              <p className="auth-switch">
                Already have an account?{" "}
                <button type="button" onClick={() => switchMode("sign-in")}>Sign in</button>
              </p>
            </div>
          ) : (
            <form className="auth-form" onSubmit={handleSubmit}>
              {mode === "sign-up" && selectedPlanMeta && (
                <div className="auth-plan-summary">
                  <div>
                    <span className="auth-plan-summary-label">Membership</span>
                    <span className="auth-plan-summary-name">{selectedPlanMeta.name}</span>
                  </div>
                  <button
                    type="button"
                    className="auth-plan-summary-change"
                    onClick={() => setSignupStep("plans")}
                  >
                    Change
                  </button>
                </div>
              )}
              <label className="auth-field" htmlFor="authEmail">
                <span className="auth-label">Email</span>
                <input
                  id="authEmail"
                  type="email"
                  required
                  autoComplete="email"
                  value={email}
                  onChange={(e) => setEmail(e.target.value)}
                  className="auth-input"
                />
              </label>
              <label className="auth-field" htmlFor="authPassword">
                <span className="auth-label">Password</span>
                <input
                  id="authPassword"
                  type="password"
                  required
                  minLength={6}
                  autoComplete={mode === "sign-in" ? "current-password" : "new-password"}
                  value={password}
                  onChange={(e) => setPassword(e.target.value)}
                  className="auth-input"
                />
              </label>
              {message && (
                <p
                  className={`auth-message ${
                    message.type === "error" ? "auth-message--error" : "auth-message--success"
                  }`}
                >
                  {message.text}
                </p>
              )}
              <button type="submit" className="auth-submit" disabled={loading}>
                {loading ? "Working..." : mode === "sign-in" ? "Sign in" : "Create account"}
              </button>
              <p className="auth-switch">
                {mode === "sign-in" ? (
                  <>
                    Don&apos;t have an account?{" "}
                    <button type="button" onClick={() => switchMode("sign-up")}>Sign up</button>
                  </>
                ) : (
                  <>
                    Already have an account?{" "}
                    <button type="button" onClick={() => switchMode("sign-in")}>Sign in</button>
                  </>
                )}
              </p>
            </form>
          )}
        </div>
      </div>

      <style jsx>{`
        .auth-root {
          position: relative;
          display: flex;
          min-height: 100vh;
          width: 100%;
          align-items: center;
          justify-content: center;
          padding: 64px 16px;
          background: #020617;
          overflow: hidden;
        }
        @media (min-width: 640px) {
          .auth-root {
            padding: 80px 24px;
          }
        }
        .auth-artwork {
          position: absolute;
          inset: 0;
          pointer-events: none;
        }
        .auth-radial {
          position: absolute;
          inset: 0;
        }
        .auth-radial--top {
          background: radial-gradient(circle at top, rgba(37, 99, 235, 0.35), transparent 60%);
        }
        .auth-radial--bottom {
          background: radial-gradient(circle at bottom, rgba(16, 185, 129, 0.25), transparent 55%);
        }
        .auth-grid {
          position: absolute;
          inset: 0;
          background-image: linear-gradient(120deg, rgba(148, 163, 184, 0.18) 1px, transparent 0);
          background-size: 40px 40px;
          opacity: 0.18;
        }
        .auth-chart {
          position: absolute;
          right: -96px;
          top: 64px;
          width: 520px;
          color: rgba(56, 189, 248, 0.35);
        }
        .auth-glow {
          position: absolute;
          border-radius: 9999px;
          filter: blur(96px);
        }
        .auth-glow--emerald {
          left: -80px;
          top: 48px;
          width: 256px;
          height: 256px;
          background: rgba(16, 185, 129, 0.3);
        }
        .auth-glow--base {
          left: 50%;
          bottom: 0;
          width: 140%;
          height: 192px;
          transform: translateX(-50%);
          background: linear-gradient(to top, rgba(2, 6, 23, 0.95), rgba(2, 6, 23, 0.4), transparent);
        }
        .auth-card-wrapper {
          position: relative;
          z-index: 10;
          width: 100%;
          max-width: 520px;
          padding: 0 12px;
        }
        .auth-card {
          border-radius: 28px;
          border: 1px solid rgba(255, 255, 255, 0.2);
          background: rgba(255, 255, 255, 0.92);
          padding: 48px 40px;
          color: #0f172a;
          box-shadow: 0 40px 90px -30px rgba(15, 23, 42, 0.85);
          backdrop-filter: blur(22px);
        }
        @media (max-width: 520px) {
          .auth-card {
            padding: 40px 28px;
          }
        }
        .auth-copy {
          text-align: center;
          display: flex;
          flex-direction: column;
          gap: 8px;
        }
        .auth-brand-title {
          font-size: 34px;
          line-height: 1.15;
          margin: 0;
          font-weight: 700;
          color: ${BRAND.blue};
          text-shadow: 0 12px 30px rgba(2, 6, 23, 0.18);
        }
        .auth-brand-subtitle {
          margin: 0;
          font-size: 16px;
          font-weight: 500;
          color: ${BRAND.orange};
          letter-spacing: 0.02em;
        }
        .auth-title {
          font-size: 20px;
          margin: 12px 0 0;
          font-weight: 600;
          color: #0f172a;
        }
        .auth-subtitle {
          margin-top: 4px;
          font-size: 14px;
          color: #475569;
        }
        .auth-form {
          margin-top: 32px;
          display: flex;
          flex-direction: column;
          gap: 20px;
        }
        .auth-plan-picker {
          margin-top: 32px;
          display: flex;
          flex-direction: column;
          gap: 24px;
        }
        .auth-plan-grid {
          display: grid;
          gap: 16px;
        }
        @media (min-width: 768px) {
          .auth-plan-grid {
            grid-template-columns: repeat(3, minmax(0, 1fr));
          }
        }
        .auth-plan {
          position: relative;
          display: flex;
          flex-direction: column;
          gap: 8px;
          align-items: flex-start;
          border-radius: 18px;
          padding: 20px;
          text-align: left;
          background: rgba(255, 255, 255, 0.92);
          border: 1px solid rgba(148, 163, 184, 0.35);
          box-shadow: inset 0 1px 0 rgba(255, 255, 255, 0.8);
          color: #0f172a;
          cursor: pointer;
          transition: transform 0.2s ease, box-shadow 0.2s ease, border-color 0.2s ease;
          overflow: hidden;
        }
        .auth-plan:hover {
          transform: translateY(-1px);
          box-shadow: 0 18px 30px -18px rgba(15, 23, 42, 0.45);
        }
        .auth-plan:focus-visible {
          outline: 3px solid rgba(0, 74, 173, 0.35);
          outline-offset: 2px;
        }
        .auth-plan--active {
          border-color: rgba(0, 74, 173, 0.6);
          box-shadow: 0 20px 34px -18px rgba(2, 6, 23, 0.6);
        }
        .auth-plan-headline {
          font-size: 12px;
          letter-spacing: 0.08em;
          text-transform: uppercase;
          font-weight: 600;
          color: #475569;
        }
        .auth-plan-name {
          font-size: 20px;
          font-weight: 700;
          color: ${BRAND.blue};
        }
        .auth-plan-blurb {
          font-size: 13px;
          color: #475569;
          line-height: 1.4;
        }
        .auth-plan-pill {
          margin-top: auto;
          display: inline-flex;
          align-items: center;
          padding: 6px 12px;
          border-radius: 9999px;
          font-size: 12px;
          font-weight: 600;
          color: #fff;
          background: linear-gradient(135deg, ${BRAND.blue}, ${BRAND.orange});
        }
        .auth-plan-highlight {
          position: absolute;
          inset: auto 0 0 0;
          height: 12px;
          opacity: 0.75;
        }
        .auth-plan-note {
          font-size: 13px;
          color: #475569;
          text-align: center;
        }
        .auth-plan-summary {
          display: flex;
          align-items: center;
          justify-content: space-between;
          padding: 12px 16px;
          border-radius: 14px;
          background: rgba(0, 74, 173, 0.08);
          border: 1px solid rgba(0, 74, 173, 0.2);
          color: #0f172a;
        }
        .auth-plan-summary-label {
          display: block;
          font-size: 12px;
          text-transform: uppercase;
          letter-spacing: 0.08em;
          color: #1e293b;
        }
        .auth-plan-summary-name {
          font-size: 16px;
          font-weight: 600;
          color: ${BRAND.blue};
        }
        .auth-plan-summary-change {
          border: none;
          background: transparent;
          font-size: 13px;
          font-weight: 600;
          color: ${BRAND.orange};
          cursor: pointer;
          text-decoration: underline;
        }
        .auth-plan-summary-change:hover {
          color: #cc7400;
        }
        .auth-plan-summary-change:focus-visible {
          outline: 2px solid ${BRAND.orange};
          outline-offset: 2px;
        }
        .auth-field {
          display: flex;
          flex-direction: column;
          gap: 6px;
          font-size: 14px;
        }
        .auth-label {
          font-weight: 500;
          color: #1e293b;
        }
        .auth-input {
          border-radius: 14px;
          border: 1px solid #cbd5f5;
          padding: 12px 16px;
          font-size: 14px;
          color: #0f172a;
          box-shadow: 0 1px 3px rgba(15, 23, 42, 0.12);
          transition: border-color 0.2s ease, box-shadow 0.2s ease;
        }
        .auth-input:focus {
          outline: none;
          border-color: ${BRAND.blue};
          box-shadow: 0 0 0 3px rgba(0, 74, 173, 0.22);
        }
        .auth-message {
          font-size: 14px;
        }
        .auth-message--error {
          color: #dc2626;
        }
        .auth-message--success {
          color: #059669;
        }
        .auth-submit {
          margin-top: 4px;
          width: 100%;
          border: none;
          border-radius: 16px;
          padding: 14px 16px;
          font-size: 16px;
          font-weight: 600;
          background: linear-gradient(135deg, ${BRAND.blue}, ${BRAND.orange});
          color: #fff;
          cursor: pointer;
          transition: transform 0.2s ease, box-shadow 0.2s ease;
          box-shadow: 0 18px 32px -18px rgba(2, 6, 23, 0.75);
        }
        .auth-submit:disabled {
          opacity: 0.7;
          cursor: not-allowed;
        }
        .auth-submit:not(:disabled):hover {
          transform: translateY(-1px);
          box-shadow: 0 20px 40px -18px rgba(2, 6, 23, 0.82);
        }
        .auth-switch {
          text-align: center;
          font-size: 14px;
          color: #64748b;
        }
        .auth-switch button {
          background: none;
          border: none;
          color: ${BRAND.blue};
          font-weight: 600;
          cursor: pointer;
        }
        .auth-switch button:hover {
          text-decoration: underline;
        }
      `}</style>
    </div>
  );
};

type ClientSelectorProps = {
  clients: ClientRow[];
  loading: boolean;
  error: string | null;
  onSelect: (clientId: string) => void;
  onCreate: (name: string) => Promise<ClientRow>;
  onSignOut: () => Promise<void> | void;
  userEmail?: string | null;
};

const ClientSelector: React.FC<ClientSelectorProps> = ({
  clients,
  loading,
  error,
  onSelect,
  onCreate,
  onSignOut,
  userEmail,
}) => {
  const [newName, setNewName] = useState("");
  const [creating, setCreating] = useState(false);
  const [localError, setLocalError] = useState<string | null>(null);

  async function handleSubmit(event: React.FormEvent<HTMLFormElement>) {
    event.preventDefault();
    const trimmed = newName.trim();
    if (!trimmed) {
      setLocalError("Please enter a client name.");
      return;
    }
    setCreating(true);
    setLocalError(null);
    try {
      const created = await onCreate(trimmed);
      setNewName("");
      onSelect(created.id);
    } catch (err) {
      const text = err instanceof Error ? err.message : "Unable to create client.";
      setLocalError(text);
    } finally {
      setCreating(false);
    }
  }

  return (
    <div className="flex min-h-screen items-center justify-center px-4 py-12">
      <div className="w-full max-w-2xl space-y-6">
        <Card title="Select a client workspace">
          <div className="space-y-4">
            <p className="text-sm text-slate-600">
              Choose an existing client or add a new one to start forecasting.
            </p>
            {loading ? (
              <p className="text-sm text-slate-500">Loading clients...</p>
            ) : clients.length ? (
              <ul className="space-y-2">
                {clients.map((client) => (
                  <li key={client.id}>
                    <Button
                      type="button"
                      onClick={() => onSelect(client.id)}
                      className="flex w-full items-center justify-between text-left"
                    >
                      <span className="font-medium text-slate-800">{client.name}</span>
                      <span className="text-xs text-slate-500">Open</span>
                    </Button>
                  </li>
                ))}
              </ul>
            ) : (
              <p className="text-sm text-slate-500">
                You don&apos;t have any clients yet. Add one below to get started.
              </p>
            )}
            {error && <p className="text-sm text-red-600">{error}</p>}
          </div>
        </Card>
        <Card title="Add a new client">
          <form className="space-y-4" onSubmit={handleSubmit}>
            <div className="space-y-1">
              <label htmlFor="newClientName" className="text-sm font-medium text-slate-700">
                Client name
              </label>
              <input
                id="newClientName"
                type="text"
                value={newName}
                onChange={(e) => setNewName(e.target.value)}
                className="w-full rounded-lg border border-slate-300 px-3 py-2 text-sm"
                placeholder="e.g. Acme Agency"
              />
            </div>
            {localError && <p className="text-sm text-red-600">{localError}</p>}
            <div className="flex flex-col gap-3 md:flex-row md:items-center">
              <Button
                type="submit"
                disabled={creating}
                className="!bg-[#004aad] !text-white !border-[#004aad] hover:!bg-[#003b8a]"
              >
                {creating ? "Creating..." : "Add client"}
              </Button>
              <p className="text-xs text-slate-500">
                Subscription-based client limits are coming soon. All plans are unlimited during preview.
              </p>
            </div>
          </form>
        </Card>
        <div className="text-center text-sm text-slate-500">
          <p>
            Signed in as{" "}
            <span className="font-medium text-slate-700">{userEmail ?? "unknown user"}</span>.
          </p>
          <div className="mt-3">
            <Button type="button" onClick={onSignOut}>
              Sign out
            </Button>
          </div>
        </div>
      </div>
    </div>
  );
};

// ------------------ page ------------------
export default function Page() {
  // auth
  const [session, setSession] = useState<Session | null>(null);
  const [checkingSession, setCheckingSession] = useState(true);

  // clients
  const [clients, setClients] = useState<ClientRow[]>([]);
  const [clientId, setClientId] = useState<string | null>(null);
  const [clientsLoading, setClientsLoading] = useState(false);
  const [clientsError, setClientsError] = useState<string | null>(null);

  // controls
  const [mode, setMode] = useState<"total" | "accounts">("total");
  const [horizon, setHorizon] = useState<number>(9);
  const [startMonth, setStartMonth] = useState<string>(() => {
    const d = new Date();
    return `${d.getFullYear()}-${String(d.getMonth() + 1).padStart(2, "0")}`;
  });

  // dynamic accounts + data
  const [accounts, setAccounts] = useState<PFAccount[]>([]);
  const [months, setMonths] = useState<string[]>([]);
  const [activity, setActivity] = useState<ActLong[]>([]);
  const [balances, setBalances] = useState<BalLong[]>([]);

  // allocations (settings)
  const [alloc, setAlloc] = useState<Record<string, number>>({});
  const [allocDate, setAllocDate] = useState<string>(() => new Date().toISOString().slice(0, 10));

  // drill
  const [drill, setDrill] = useState<{ slug: string; ym: string } | null>(null);
  const [occ, setOcc] = useState<OccRow[]>([]);
  const [coaMap, setCoaMap] = useState<Record<string, string>>({}); // coa_id -> pf_slug

  // ------------ auth & client bootstrap ------------
  useEffect(() => {
    let active = true;
    supabase.auth.getSession().then(({ data }) => {
      if (!active) return;
      setSession(data.session);
      setCheckingSession(false);
    });
    const {
      data: { subscription },
    } = supabase.auth.onAuthStateChange((_event, nextSession) => {
      if (!active) return;
      setSession(nextSession);
      setCheckingSession(false);
    });
    return () => {
      active = false;
      subscription.unsubscribe();
    };
  }, []);

  useEffect(() => {
    if (!session) {
      setClientId(null);
      setClients([]);
      setClientsError(null);
      setClientsLoading(false);
    }
  }, [session]);

  useEffect(() => {
    if (!session?.user?.id) return;
    let active = true;
    setClientsLoading(true);
    setClientsError(null);
    setClientId(null);
    const loadClients = async () => {
      try {
        const { data, error } = await supabase.from("clients").select("id, name").order("created_at");
        if (!active) return;
        if (error) {
          setClients([]);
          setClientsError("Unable to load clients. Please check your access permissions.");
        } else {
          setClients(data ?? []);
        }
      } catch (_err) {
        if (!active) return;
        setClients([]);
        setClientsError("Unable to load clients. Please check your access permissions.");
      } finally {
        if (active) setClientsLoading(false);
      }
    };
    loadClients();
    return () => {
      active = false;
    };
  }, [session?.user?.id]);

  async function handleCreateClient(name: string): Promise<ClientRow> {
    if (!session) {
      throw new Error("You must be signed in to create clients.");
    }
    const trimmed = name.trim();
    if (!trimmed) {
      throw new Error("Client name is required.");
    }
    const ownerId = session.user?.id;
    if (!ownerId) {
      throw new Error("Unable to determine the current user. Please sign in again.");
    }
    const { data, error } = await supabase
      .from("clients")
      .insert({ name: trimmed, owner_id: ownerId })
      .select()
      .single();
    if (error || !data) {
      throw new Error(error?.message ?? "Could not add client. Check your access policies.");
    }
    const clientRow = data as ClientRow;
    setClients((prev) => {
      const withoutNew = prev.filter((c) => c.id !== clientRow.id);
      return [...withoutNew, clientRow];
    });
    const coreAccounts = [
      { slug: "operating", name: "Operating", sort_order: 10, color: "#64748b" },
      { slug: "profit", name: "Profit", sort_order: 20, color: "#fa9100" },
      { slug: "owners_pay", name: "Owner's Pay", sort_order: 30, color: "#10b981" },
      { slug: "tax", name: "Tax", sort_order: 40, color: "#ef4444" },
      { slug: "vault", name: "Vault", sort_order: 50, color: "#8b5cf6" },
    ];
    try {
      await supabase
        .from("pf_accounts")
        .insert(coreAccounts.map((acc) => ({ client_id: clientRow.id, ...acc })));
    } catch (seedError) {
      console.error("Failed to seed default PF accounts", seedError);
    }
    return clientRow;
  }

  // ------------ load data for a client ------------
  useEffect(() => {
    if (!clientId || !session) return;
    (async () => {
      // accounts
      const { data: paf } = await supabase
        .from("pf_accounts")
        .select("slug, name, color, sort_order")
        .eq("client_id", clientId)
        .order("sort_order", { ascending: true })
        .order("name", { ascending: true });
      setAccounts((paf ?? []) as PFAccount[]);

      // mapping for drill
      const { data: mapRows } = await supabase
        .from("coa_to_pf_map")
        .select("coa_account_id, pf_slug")
        .eq("client_id", clientId);
      const cmap: Record<string, string> = {};
      (mapRows ?? []).forEach((r: any) => (cmap[r.coa_account_id] = r.pf_slug));
      setCoaMap(cmap);

      // allocations – most recent
      const { data: latest } = await supabase
        .from("allocation_targets")
        .select("effective_date")
        .eq("client_id", clientId)
        .order("effective_date", { ascending: false })
        .limit(1);
      const eff = latest?.[0]?.effective_date ?? allocDate;
      setAllocDate(eff);
      const { data: arows } = await supabase
        .from("allocation_targets")
        .select("pf_slug, pct")
        .eq("client_id", clientId)
        .eq("effective_date", eff);
      const aMap: Record<string, number> = {};
      (arows ?? []).forEach((r: any) => (aMap[r.pf_slug] = Number(r.pct || 0)));
      setAlloc(aMap);

      // activity + balances (long)
      const { data: act } = await supabase
        .from("v_monthly_activity_long")
        .select("*")
        .eq("client_id", clientId)
        .order("ym");
      const { data: bal } = await supabase
        .from("v_pf_balances_long")
        .select("*")
        .eq("client_id", clientId)
        .order("ym");
      const allMonths = Array.from(new Set((act ?? []).map((r: any) => r.ym)));
      setMonths(filterMonths(allMonths, startMonth, horizon));
      setActivity((act ?? []) as ActLong[]);
      setBalances((bal ?? []) as BalLong[]);
    })();
  }, [clientId]);

  // re-filter months when controls change
  useEffect(() => {
    const all = Array.from(new Set(activity.map((r) => r.ym)));
    setMonths(filterMonths(all, startMonth, horizon));
  }, [startMonth, horizon, activity]);

  // ------------ pivots ------------
  const actByMonth = useMemo(() => {
    const m = new Map<string, Record<string, number>>();
    activity.forEach((r) => {
      if (!m.has(r.ym)) m.set(r.ym, {});
      m.get(r.ym)![r.pf_slug] = Number(r.net_amount || 0);
    });
    return m;
  }, [activity]);

  const balByMonth = useMemo(() => {
    const m = new Map<string, Record<string, number>>();
    balances.forEach((r) => {
      if (!m.has(r.ym)) m.set(r.ym, {});
      m.get(r.ym)![r.pf_slug] = Number(r.ending_balance || 0);
    });
    return m;
  }, [balances]);

  const chartData = useMemo(() => {
    return months.map((ym) => {
      const row = balByMonth.get(ym) || {};
      const d: any = { month: ym, label: shortYM(ym) };
      let total = 0;
      accounts.forEach((a) => {
        const v = row[a.slug] || 0;
        d[a.name] = v;
        total += v;
      });
      d.Total = total;
      return d;
    });
  }, [months, accounts, balByMonth]);

  // ------------ drill ------------
  async function openDrill(slug: string, ym: string) {
    if (!clientId) return;
    setDrill({ slug, ym });
    const { data } = await supabase
      .from("v_proj_occurrences")
      .select("client_id, month_start, coa_account_id, kind, name, amount")
      .eq("client_id", clientId)
      .eq("month_start", ym + "-01");
    const filtered = (data ?? []).filter((r: any) => coaMap[r.coa_account_id] === slug);
    setOcc(filtered as OccRow[]);
  }

  // ------------ render ------------
  const allocTotal = accounts.reduce((s, a) => s + (alloc[a.slug] || 0), 0);
  const allocOk = Math.abs(allocTotal - 1) < 0.0001;

  const metadataEmail = session?.user?.user_metadata?.email;
  const userEmail = session?.user?.email ?? (typeof metadataEmail === "string" ? metadataEmail : null);

  async function handleSignOut() {
    await supabase.auth.signOut();
  }

  return (
<<<<<<< HEAD
    <>
      <style jsx global>{`
        html,
        body {
          font-family: 'Rubik', system-ui, -apple-system, 'Segoe UI', Roboto, Arial, sans-serif;
          background: #f1f5f9;
          color: #0f172a;
        }
      `}</style>
      <main style={{ minHeight: "100vh", background: "#f1f5f9" }}>
        {checkingSession ? (
          <div className="flex min-h-screen items-center justify-center px-4 py-12">
            <p className="text-sm text-slate-500">Checking your session…</p>
          </div>
        ) : !session ? (
          <AuthView />
        ) : !clientId ? (
          <ClientSelector
            clients={clients}
            loading={clientsLoading}
            error={clientsError}
            onSelect={(id) => setClientId(id)}
            onCreate={handleCreateClient}
            onSignOut={handleSignOut}
            userEmail={userEmail}
          />
        ) : (
          <div className="max-w-[1200px] mx-auto px-4 py-4">
=======
    <AppScaffold>
      {checkingSession ? (
        <div className="flex min-h-screen items-center justify-center px-4 py-12">
          <p className="text-sm text-slate-500">Checking your session…</p>
        </div>
      ) : !session ? (
        <AuthView />
      ) : !clientId ? (
        <ClientSelector
          clients={clients}
          loading={clientsLoading}
          error={clientsError}
          onSelect={(id) => setClientId(id)}
          onCreate={handleCreateClient}
          onSignOut={handleSignOut}
          userEmail={userEmail}
        />
      ) : (
        <div className="max-w-[1200px] mx-auto px-4 py-4">
>>>>>>> d0f62a08
          {/* top bar */}
          <div className="mb-2 flex flex-wrap items-center justify-between gap-3">
            <div className="flex items-center gap-3">
              <select
                value={clientId ?? ""}
                onChange={(e) => setClientId(e.target.value)}
                className="rounded-lg border border-slate-300 bg-white px-3 py-2"
              >
                {clients.map((c) => (
                  <option key={c.id} value={c.id}>
                    {c.name}
                  </option>
                ))}
              </select>
              <Button
                onClick={async () => {
                  const name = prompt("New client name?");
                  if (!name) return;
                  try {
                    const created = await handleCreateClient(name);
                    setClientId(created.id);
                  } catch (err) {
                    alert(err instanceof Error ? err.message : "Could not add client. Check policies.");
                  }
                }}
              >
                + Add Client
              </Button>
            </div>

            <div className="flex items-center gap-3 text-sm text-slate-600">
              {userEmail && (
                <span className="hidden sm:inline">
                  Signed in as <span className="font-medium text-slate-800">{userEmail}</span>
                </span>
              )}
              <Button onClick={handleSignOut}>Sign out</Button>
            </div>
<<<<<<< HEAD
=======
      <div className="max-w-[1200px] mx-auto px-4 py-4">
        {/* top bar */}
        <div className="flex items-center justify-between gap-3 flex-wrap mb-2">
          <div className="flex items-center gap-3">
            <select
              value={clientId ?? ""}
              onChange={(e) => setClientId(e.target.value)}
              className="px-3 py-2 rounded-lg border bg-white"
            >
              {clients.map((c) => (
                <option key={c.id} value={c.id}>
                  {c.name}
                </option>
              ))}
            </select>
            <Button
              onClick={async () => {
                const name = prompt("New client name?");
                if (!name) return;
                const { data, error } = await supabase.from("clients").insert({ name }).select().single();
                if (error) return alert("Could not add client. Check policies.");
                setClients((p) => [...p, data as ClientRow]);
                setClientId((data as any).id);
                // seed core PF accounts for this client so UI works instantly
                const core = [
                  { slug: "operating", name: "Operating", sort_order: 10, color: "#64748b" },
                  { slug: "profit", name: "Profit", sort_order: 20, color: "#fa9100" },
                  { slug: "owners_pay", name: "Owner's Pay", sort_order: 30, color: "#10b981" },
                  { slug: "tax", name: "Tax", sort_order: 40, color: "#ef4444" },
                  { slug: "vault", name: "Vault", sort_order: 50, color: "#8b5cf6" },
                ];
                await supabase.from("pf_accounts").insert(
                  core.map((r) => ({ client_id: (data as any).id, ...r }))
                );
              }}
            >
              + Add Client
            </Button>
            <Button
              className="bg-red-600 text-white border-0 hover:bg-red-700"
              onClick={async () => {
                if (!clientId) return;
                const clientName = clients.find((c) => c.id === clientId)?.name ?? "this client";
                if (
                  !window.confirm(
                    `Delete ${clientName}? This will permanently remove the client and all associated data.`
                  )
                )
                  return;

                const tables = ["allocation_targets", "pf_accounts", "coa_to_pf_map"];
                for (const table of tables) {
                  const { error } = await supabase.from(table).delete().eq("client_id", clientId);
                  if (error) {
                    console.error(error);
                    alert(`Could not delete client data from ${table}. Check policies.`);
                    return;
                  }
                }

                const { error } = await supabase.from("clients").delete().eq("id", clientId);
                if (error) {
                  console.error(error);
                  alert("Could not delete client. Check policies.");
                  return;
                }

                const currentIndex = clients.findIndex((c) => c.id === clientId);
                const remainingClients = clients.filter((c) => c.id !== clientId);
                setClients(remainingClients);
                const nextClientId =
                  remainingClients[currentIndex]?.id ??
                  remainingClients[currentIndex - 1]?.id ??
                  remainingClients[0]?.id ??
                  null;
                setClientId(nextClientId);

                if (!nextClientId) {
                  const today = new Date().toISOString().slice(0, 10);
                  setAccounts([]);
                  setActivity([]);
                  setBalances([]);
                  setMonths([]);
                  setAlloc({});
                  setAllocDate(today);
                  setCoaMap({});
                  setDrill(null);
                  setOcc([]);
                }
              }}
            >
              Delete Client
            </Button>
>>>>>>> d0f62a08
          </div>

          {/* controls */}
          <div className="flex flex-wrap items-center gap-2">
            <label className="text-sm text-slate-700">Horizon</label>
            <select
              value={horizon}
              onChange={(e) => setHorizon(Number(e.target.value))}
              className="rounded-md border border-slate-300 bg-white px-2 py-1"
            >
              {[6, 9, 12, 18, 24].map((n) => (
                <option key={n} value={n}>
                  {n}
                </option>
              ))}
            </select>
            <label className="ml-2 text-sm text-slate-700">Start</label>
            <input
              type="month"
              value={startMonth}
              onChange={(e) => setStartMonth(e.target.value)}
              className="rounded-md border border-slate-300 bg-white px-2 py-1"
            />
            <label className="ml-3 text-sm text-slate-700">Mode</label>
            <select
              value={mode}
              onChange={(e) => setMode(e.target.value as any)}
              className="rounded-md border border-slate-300 bg-white px-2 py-1"
            >
              <option value="total">Total balance</option>
              <option value="accounts">Individual accounts</option>
            </select>
          </div>

          {/* chart */}
          <Card title="Projected Ending Balances">
            <div className="h-[320px]">
              <ResponsiveContainer width="100%" height="100%">
                <AreaChart data={chartData} margin={{ top: 12, right: 24, bottom: 12, left: 24 }}>
                  <CartesianGrid strokeDasharray="3 3" />
                  <XAxis dataKey="label" />
                  <YAxis tickFormatter={(v) => money(Number(v))} width={90} />
                  <Tooltip formatter={(v: any) => money(Number(v))} />
                  <Legend />
                  {mode === "total" ? (
                    <Area type="monotone" dataKey="Total" stroke={BRAND.blue} fillOpacity={0.15} />
                  ) : (
                    accounts.map((a) => (
                      <Area
                        key={a.slug}
                        type="monotone"
                        dataKey={a.name}
                        stroke={a.color || "#64748b"}
                        fillOpacity={0.1}
                      />
                    ))
                  )}
                </AreaChart>
              </ResponsiveContainer>
            </div>
          </Card>

          {/* ending balances table */}
          <div className="mt-4">
            <Card title="Ending Bank Balances (roll-forward)">
              <div className="overflow-x-auto">
                <table className="min-w-full text-sm">
                  <thead>
                    <tr className="bg-slate-50">
                      <th className="px-3 py-2 text-left font-semibold">Row</th>
                      {months.map((m) => (
                        <th key={m} className="whitespace-nowrap px-3 py-2 text-right font-semibold">
                          {shortYM(m)}
                        </th>
                      ))}
                    </tr>
                  </thead>
                  <tbody>
                    {accounts.map((acc) => (
                      <tr key={acc.slug} className="hover:bg-slate-50">
                        <td className="px-3 py-2 font-medium text-slate-800">{acc.name} (End)</td>
                        {months.map((m) => {
                          const row = balByMonth.get(m) || {};
                          const val = row[acc.slug] || 0;
                          return (
                            <td
                              key={m}
                              className="cursor-pointer px-3 py-2 text-right"
                              onClick={() => openDrill(acc.slug, m)}
                            >
                              {money(val)}
                            </td>
                          );
                        })}
                      </tr>
                    ))}
                  </tbody>
                </table>
              </div>
            </Card>
          </div>

          {/* monthly activity table */}
          <div className="mt-4">
            <Card title="Monthly Activity (net movement)">
              <div className="overflow-x-auto">
                <table className="min-w-full text-sm">
                  <thead>
                    <tr className="bg-slate-50">
                      <th className="px-3 py-2 text-left font-semibold">Account (net)</th>
                      {months.map((m) => (
                        <th key={m} className="whitespace-nowrap px-3 py-2 text-right font-semibold">
                          {shortYM(m)}
                        </th>
                      ))}
                    </tr>
                  </thead>
                  <tbody>
                    {accounts.map((acc) => (
                      <tr key={acc.slug} className="hover:bg-slate-50">
                        <td className="px-3 py-2 font-medium text-slate-800">{acc.name}</td>
                        {months.map((m) => {
                          const row = actByMonth.get(m) || {};
                          const val = row[acc.slug] || 0;
                          return (
                            <td
                              key={m}
                              className="cursor-pointer px-3 py-2 text-right"
                              onClick={() => openDrill(acc.slug, m)}
                            >
                              {money(val)}
                            </td>
                          );
                        })}
                      </tr>
                    ))}
                  </tbody>
                </table>
              </div>
              <p className="mt-2 text-xs text-slate-500">
                Beginning balance + Net activity = Ending balance.
              </p>
            </Card>
          </div>

          {/* settings (minimal — allocations only, dynamic) */}
          <div className="mt-6">
            <Card title="Settings — Allocation Targets">
              <div className="mb-3 flex items-center gap-3">
                <span className="text-sm text-slate-700">Effective date</span>
                <input
                  type="date"
                  className="rounded-md border border-slate-300 bg-white px-2 py-1"
                  value={allocDate}
                  onChange={(e) => setAllocDate(e.target.value)}
                />
                <span
                  className={`ml-auto rounded px-2 py-1 text-xs font-semibold ${
                    allocOk ? "bg-emerald-100 text-emerald-700" : "bg-orange-100 text-orange-700"
                  }`}
                >
                  Total: {(allocTotal * 100).toFixed(1)}%
                </span>
              </div>

              <div className="grid grid-cols-1 gap-3 sm:grid-cols-2 md:grid-cols-4 lg:grid-cols-5">
                {accounts.map((a) => (
                  <div key={a.slug} className="space-y-1">
                    <label className="text-sm font-medium text-slate-700">{a.name}</label>
                    <input
                      type="number"
                      step={0.01}
                      min={0}
                      max={1}
                      value={alloc[a.slug] ?? 0}
                      onChange={(e) =>
                        setAlloc((prev) => ({ ...prev, [a.slug]: Number(e.target.value) }))
                      }
                      className="w-full rounded-lg border border-slate-300 bg-white px-3 py-2"
                    />
                  </div>
                ))}
              </div>

              <div className="mt-4 flex gap-3">
                <Button
                  disabled={!clientId || !allocOk}
                  onClick={async () => {
                    if (!clientId || !allocOk) return;
                    await Promise.all(
                      accounts.map((a) =>
                        supabase.from("allocation_targets").upsert(
                          {
                            client_id: clientId,
                            effective_date: allocDate,
                            pf_slug: a.slug,
                            pct: alloc[a.slug] || 0,
                          },
                          { onConflict: "client_id, effective_date, pf_slug" }
                        )
                      )
                    );
                    alert("Allocations saved.");
                  }}
                  className={`!border-transparent !bg-[${BRAND.blue}] !text-white hover:opacity-90 ${
                    !allocOk ? "opacity-60 cursor-not-allowed" : ""
                  }`}
                >
                  Save Allocations
                </Button>
                <Button
                  className="!border-slate-200"
                  onClick={() => location.reload()}
                >
                  Recalculate
                </Button>
                <Button
                  onClick={async () => {
                    if (!clientId) return;
                    const name = prompt("Add PF account (example: Truck)");
                    if (!name) return;
                    const slug = toSlug(name);
                    const { error } = await supabase.from("pf_accounts").insert({
                      client_id: clientId,
                      slug,
                      name,
                      sort_order: 100,
                      color: "#8b5cf6",
                    });
                    if (error) return alert("Could not add account. Check RLS.");
                    const { data: paf } = await supabase
                      .from("pf_accounts")
                      .select("slug, name, color, sort_order")
                      .eq("client_id", clientId)
                      .order("sort_order", { ascending: true })
                      .order("name", { ascending: true });
                    setAccounts((paf ?? []) as PFAccount[]);
                    setAlloc((p) => ({ ...p, [slug]: 0 }));
                  }}
                >
                  + Add Account
                </Button>
              </div>
            </Card>
          </div>

          {/* drill panel */}
          {drill && (
            <div className="fixed inset-0 z-40">
              <div className="absolute inset-0 bg-black/30" onClick={() => setDrill(null)} />
              <div className="absolute right-0 top-0 h-full w-full overflow-y-auto bg-white p-6 shadow-2xl sm:w-[520px]">
                <div className="mb-3 flex items-center justify-between">
                  <h3 className="text-lg font-semibold text-slate-800">
                    {accounts.find((a) => a.slug === drill.slug)?.name} • {shortYM(drill.ym)}
                  </h3>
                  <button className="text-slate-600" onClick={() => setDrill(null)}>
                    ✕
                  </button>
                </div>

                {/* load occurrences for this account/month */}
                <DrillTable
                  clientId={clientId!}
                  ym={drill.ym}
                  slug={drill.slug}
                  setOcc={setOcc}
                  occ={occ}
                  coaMap={coaMap}
                />
              </div>
            </div>
          )}
<<<<<<< HEAD
          </div>
        )}
      </main>
    </>
=======
        </div>
      )}
    </AppScaffold>
>>>>>>> d0f62a08
  );

}

// -------- helper components / functions --------
function filterMonths(all: string[], startYM: string, horizon: number) {
  const [y, m] = startYM.split("-").map(Number);
  const start = new Date(y, m - 1, 1);
  const list = all
    .map((ym) => new Date(ym + "-01"))
    .filter((d) => d >= start)
    .sort((a, b) => a.getTime() - b.getTime())
    .slice(0, horizon);
  return list.map((d) => `${d.getFullYear()}-${String(d.getMonth() + 1).padStart(2, "0")}`);
}

function DrillTable({
  clientId,
  ym,
  slug,
  setOcc,
  occ,
  coaMap,
}: {
  clientId: string;
  ym: string;
  slug: string;
  setOcc: (r: OccRow[]) => void;
  occ: OccRow[];
  coaMap: Record<string, string>;
}) {
  useEffect(() => {
    (async () => {
      const { data } = await supabase
        .from("v_proj_occurrences")
        .select("client_id, month_start, coa_account_id, kind, name, amount")
        .eq("client_id", clientId)
        .eq("month_start", ym + "-01");
      const filtered = (data ?? []).filter((r: any) => coaMap[r.coa_account_id] === slug);
      setOcc(filtered as OccRow[]);
    })();
  }, [clientId, ym, slug]);

  const inflows = occ.filter((r) => r.amount > 0);
  const outflows = occ.filter((r) => r.amount < 0);

  return (
    <div className="space-y-6">
      <Card title="Inflows">
        <table className="w-full text-sm">
          <thead>
            <tr className="text-slate-500">
              <th className="text-left py-1">Name</th>
              <th className="text-right py-1">Amount</th>
            </tr>
          </thead>
          <tbody>
            {inflows.length === 0 ? (
              <tr>
                <td className="py-2 text-slate-500" colSpan={2}>
                  No inflows
                </td>
              </tr>
            ) : (
              inflows.map((r, i) => (
                <tr key={i} className="border-b last:border-0">
                  <td className="py-1">{r.name}</td>
                  <td className="py-1 text-right">{money(r.amount)}</td>
                </tr>
              ))
            )}
          </tbody>
        </table>
      </Card>

      <Card title="Outflows">
        <table className="w-full text-sm">
          <thead>
            <tr className="text-slate-500">
              <th className="text-left py-1">Name</th>
              <th className="text-right py-1">Amount</th>
            </tr>
          </thead>
          <tbody>
            {outflows.length === 0 ? (
              <tr>
                <td className="py-2 text-slate-500" colSpan={2}>
                  No outflows
                </td>
              </tr>
            ) : (
              outflows.map((r, i) => (
                <tr key={i} className="border-b last:border-0">
                  <td className="py-1">{r.name}</td>
                  <td className="py-1 text-right">{money(r.amount)}</td>
                </tr>
              ))
            )}
          </tbody>
        </table>
      </Card>
    </div>
  );
}<|MERGE_RESOLUTION|>--- conflicted
+++ resolved
@@ -2,10 +2,7 @@
 
 import React, { useMemo, useState, useEffect } from "react";
 import type { Session } from "@supabase/supabase-js";
-<<<<<<< HEAD
-=======
 import Head from "next/head";
->>>>>>> d0f62a08
 import {
   AreaChart,
   Area,
@@ -98,8 +95,6 @@
   />
 );
 
-<<<<<<< HEAD
-=======
 const AppScaffold: React.FC<React.PropsWithChildren> = ({ children }) => (
   <main className="min-h-screen bg-slate-100">
     <Head>
@@ -116,7 +111,6 @@
   </main>
 );
 
->>>>>>> d0f62a08
 const AuthView: React.FC = () => {
   const [mode, setMode] = useState<"sign-in" | "sign-up">("sign-in");
   const [email, setEmail] = useState("");
@@ -1041,36 +1035,6 @@
   }
 
   return (
-<<<<<<< HEAD
-    <>
-      <style jsx global>{`
-        html,
-        body {
-          font-family: 'Rubik', system-ui, -apple-system, 'Segoe UI', Roboto, Arial, sans-serif;
-          background: #f1f5f9;
-          color: #0f172a;
-        }
-      `}</style>
-      <main style={{ minHeight: "100vh", background: "#f1f5f9" }}>
-        {checkingSession ? (
-          <div className="flex min-h-screen items-center justify-center px-4 py-12">
-            <p className="text-sm text-slate-500">Checking your session…</p>
-          </div>
-        ) : !session ? (
-          <AuthView />
-        ) : !clientId ? (
-          <ClientSelector
-            clients={clients}
-            loading={clientsLoading}
-            error={clientsError}
-            onSelect={(id) => setClientId(id)}
-            onCreate={handleCreateClient}
-            onSignOut={handleSignOut}
-            userEmail={userEmail}
-          />
-        ) : (
-          <div className="max-w-[1200px] mx-auto px-4 py-4">
-=======
     <AppScaffold>
       {checkingSession ? (
         <div className="flex min-h-screen items-center justify-center px-4 py-12">
@@ -1090,7 +1054,6 @@
         />
       ) : (
         <div className="max-w-[1200px] mx-auto px-4 py-4">
->>>>>>> d0f62a08
           {/* top bar */}
           <div className="mb-2 flex flex-wrap items-center justify-between gap-3">
             <div className="flex items-center gap-3">
@@ -1129,8 +1092,6 @@
               )}
               <Button onClick={handleSignOut}>Sign out</Button>
             </div>
-<<<<<<< HEAD
-=======
       <div className="max-w-[1200px] mx-auto px-4 py-4">
         {/* top bar */}
         <div className="flex items-center justify-between gap-3 flex-wrap mb-2">
@@ -1224,7 +1185,6 @@
             >
               Delete Client
             </Button>
->>>>>>> d0f62a08
           </div>
 
           {/* controls */}
@@ -1497,16 +1457,9 @@
               </div>
             </div>
           )}
-<<<<<<< HEAD
-          </div>
-        )}
-      </main>
-    </>
-=======
         </div>
       )}
     </AppScaffold>
->>>>>>> d0f62a08
   );
 
 }
